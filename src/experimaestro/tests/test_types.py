# --- Task and types definitions

import logging
<<<<<<< HEAD
from experimaestro import Config
=======
from typing import Union

import pytest
from experimaestro import Config, config, Param
>>>>>>> fbc7bbfe
from experimaestro.core.objects import TypeConfig


def test_multiple_inheritance():
    class A(Config):
        pass

    class B(Config):
        pass

    class B1(B):
        pass

    class C1(B1, A):
        pass

    class C2(A, B1):
        pass

    for C in (C1, C2):
        logging.info("Testing %s", C)
        ctype = C.__xpmtype__
        assert issubclass(C, A)
        assert issubclass(C, B)
        assert issubclass(C, B1)

        assert ctype.objecttype == C.__xpmtype__.objecttype

        assert issubclass(C.__xpmtype__.objecttype, B1.__xpmtype__.basetype)
        assert issubclass(C.__xpmtype__.objecttype, B.__xpmtype__.basetype)
        assert issubclass(C.__xpmtype__.objecttype, A.__xpmtype__.basetype)
        assert not issubclass(C.__xpmtype__.objecttype, TypeConfig)


def test_missing_hierarchy():
    class A(Config):
        pass

    class A1(A):
        pass

    class B(A1):
        pass

    B.__xpmtype__

    assert issubclass(B, A)
    assert issubclass(B, A1)


def test_types_union():
    class A(Config):
        x: Param[Union[int, str]]

    A(x=1)
    A(x="hello")
    with pytest.raises(ValueError):
        A(x=[])<|MERGE_RESOLUTION|>--- conflicted
+++ resolved
@@ -1,14 +1,10 @@
 # --- Task and types definitions
 
 import logging
-<<<<<<< HEAD
-from experimaestro import Config
-=======
+from experimaestro import Config, Param
 from typing import Union
 
 import pytest
-from experimaestro import Config, config, Param
->>>>>>> fbc7bbfe
 from experimaestro.core.objects import TypeConfig
 
 
