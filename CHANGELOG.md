<<<<<<< HEAD
## v1.5.11 (2024-10-23)

### Fix

- no dependencies for loaded configurations
- fabric is now optional
=======
## v1.5.11 (2024-09-13)

### Fix

- python 3.12 compatibility (but without ssh)
>>>>>>> 6039a7dd

## v1.5.10 (2024-09-02)

### Feat

- include jobs not in experiments
- include jobs not in experiments

## v1.5.9 (2024-07-28)

### Fix

- bug in setting workspace env

## v1.5.8 (2024-07-27)

### Fix

- andles better null process
- use a better way to load the XP file

### Refactor

- removed the launchers.yaml support

## v1.5.7 (2024-05-31)

### Feat

- better job interactions

### Fix

- bug when no settings.yaml file
- set init tasks before job creation
- removed extra logging information
- wrong information reported
- wrong test for running/done tasks

### Refactor

- change the cli source dir

## v1.5.6 (2024-05-10)

### Fix

- bug in environment

## v1.5.5 (2024-05-10)

### Fix

- bugs in normal task exit

### Refactor

- change run-experiment parameters
- removed unused environments

## v1.5.4 (2024-03-06)

### Fix

- get back to sys.exit

## v1.5.3 (2024-03-06)

### Fix

- force exit with multiprocessing

## v1.5.2 (2024-03-06)

### Fix

- multiple launchers

## v1.5.1 (2024-02-29)

## v1.6.0 (2024-09-02)

### Feat

- include jobs not in experiments

## v1.5.9 (2024-07-28)

### Fix

- bug in setting workspace env

## v1.5.8 (2024-07-27)

### Fix

- andles better null process
- use a better way to load the XP file

### Refactor

- removed the launchers.yaml support

## v1.5.7 (2024-05-31)

### Feat

- better job interactions

### Fix

- bug when no settings.yaml file
- set init tasks before job creation
- removed extra logging information
- wrong information reported
- wrong test for running/done tasks

### Refactor

- change the cli source dir

## v1.5.6 (2024-05-10)

### Fix

- bug in environment

## v1.5.5 (2024-05-10)

### Fix

- bugs in normal task exit

### Refactor

- change run-experiment parameters
- removed unused environments

## v1.5.4 (2024-03-06)

### Fix

- get back to sys.exit

## v1.5.3 (2024-03-06)

### Fix

- force exit with multiprocessing

## v1.5.2 (2024-03-06)

### Fix

- multiple launchers

## v1.5.1 (2024-02-29)

### Feat

- handles properly mp.spawn
- requirements can now include a disjunction
- environment can be defined in the settings

### Fix

- **slurm**: Check if slurm process is alive before returning it
- really using the workspace directory

## v1.5.0 (2024-02-26)

### Feat

- uses job failure status
- HandledException to shorten error stack trace

### Fix

- Deprecate YAML defined launchers
- added pre/post yaml options
- better error messages
- support python 3.12 pathlib
- **typinutils**: test for optional
- _collect_parameters is in Python 3.11
- **types**: accept generics as Param (but no real validation)
- **ConfigurationBase**: Documentation and new fields to describe an experiment
- process YAML file in the right order
- Configuration must be OmegaConf to be transformed

### Refactor

- Use XPMValue and XPMConfig to distinguish configurations and values

## v1.4.3 (2023-12-21)

### Fix

- set id as MISSING

## v1.4.2 (2023-12-21)

### Fix

- parent should be really optional

## v1.4.1 (2023-12-19)

### Feat

- decorator class method for experiment helpers
- representation of identifier as hex string
- load task from directory

### Fix

- identifier is a method not a property

## v1.4.0 (2023-12-16)

### Feat

- run-experiment cli

## v1.3.6 (2023-12-12)

### Feat

- Saving/Loading from experiments

## v1.3.5 (2023-12-08)

### Feat

- access run mode from experiment

## v1.3.4 (2023-12-07)

### Feat

- Test for falsy documented

## v1.3.3 (2023-12-06)

## v1.3.2 (2023-11-28)

### Feat

- utility function to format time for SLURM

## v1.3.1 (2023-11-27)

### Fix

- bad assert test

## v1.3.0 (2023-11-24)

### Feat

- launchers.py specification file
- Serialization for arbitrary data structures

## v1.2.3 (2023-10-04)

### Fix

- task identifier and reload
- task identifier and reload

## v2.0.0 (2023-10-03)

## 1.2.1 (2023-10-03)

### Feat

- workspace settings

## 1.2.0 (2023-10-03)

### Feat

- init tasks

## 1.1.2 (2023-08-28)

### Fix

- undocumented produces more information

## 1.1.1 (2023-08-28)

### Feat

- undocumented in sphinx documentation
- Added decorator (NOOP) for config only methods

## 1.1.0 (2023-07-27)

### Feat

- Generic documentation checker (for use in automated tests)
- improved check documentation command

## 1.0.0 (2023-07-23)

### Feat

- List experiments
- **documentation**: Checks for undocumented configuration objects in a package

## 0.30.0 (2023-07-05)

### Feat

- **configuration**: Add access to pre-task and dependency copying

## 0.29.11 (2023-07-04)

### Fix

- more slurm fixes

## 0.29.10 (2023-07-04)

### Fix

- max duration QoS was ignored

## 0.29.9 (2023-07-04)

### Fix

- more fine-grained SLURM configuration
- blank line after job information

## 0.29.8 (2023-07-01)

### Fix

- **slurm**: Better SLURM launcher finder

## 0.29.7 (2023-06-29)

## 0.29.6 (2023-06-27)

### Fix

- cleaned up the instance() mode

## 0.29.5 (2023-06-27)

### Fix

- cleaned up the instance() mode

## 0.29.4 (2023-06-26)

### Fix

- better instance()

## 0.29.3 (2023-06-26)

### Fix

- identifiers

## 0.29.2 (2023-06-21)

### Fix

- pre-task are properly handled

## 0.29.1 (2023-06-20)

### Fix

- exception thrown when adding pre-task to a sealed config

## 0.29.0 (2023-06-19)

### Fix

- pre task dependencies are taken into account

## 0.28.0 (2023-06-16)

### BREAKING CHANGE

- - subparam were removed (should be replaced by something more stable)
- serialiazed configurations were removed (too much trouble too)

### Feat

- show dependencies when simulating
- removed config wrapper
- easier path LW task access
- **Lightweight-pre-tasks**: Lightweight pre-tasks allow code to be executed to modify objects

### Fix

- bug in dependency tracking

## 0.27.0 (2023-05-26)

### Feat

- Expose the unwrap function

### Fix

- Removes unnecessary server logs

## 0.26.0 (2023-05-26)

### Fix

- Fix submit hooks (and document them)

## 0.25.0 (2023-05-26)

## 0.24.0 (2023-05-23)

### Feat

- serialized configurations

### Fix

- requirement for fabric
- add gevent-websocket for supporting websockets

### Refactor

- Changed TaskOutput to ConfigWrapper

## 0.23.0 (2023-04-07)

### Feat

- submit hooks to allow e.g. changing the environment variables

## 0.22.0 (2023-04-05)

### Feat

- tags as immutable and hashable dicts

### Fix

- corrected service status update for servers
- improved server

## 0.21.0 (2023-03-28)

### Feat

- When an experiment fails, display the path to stderr
- service proxying

### Fix

- Information message when locking experiment
- Improving slurm support
- Fix test bugs
- better handlign of services

### Refactor

- **server**: switched to flask and socketio for future evolutions of the server

## 0.20.0 (2023-02-18)

### Feat

- improvements for dry-run modes to show completed jobs

### Refactor

- more reliable identifier computation

## 0.19.2 (2023-02-16)

### Fix

- better identifier recomputation

## 0.19.1 (2023-02-15)

### Fix

- fix bugs with generate/dry-run modes

## 0.19.0 (2023-02-14)

### Feat

- allow using the old task identifier computation to fix params.json

## 0.18.0 (2023-02-13)

### BREAKING CHANGE

- New identifiers will be different in all cases - use the deprecated command to recompute identifiers for old experiments
- For any task output which is different than the task itself, the identifier will change

### Feat

- **configuration**: re-use computed sub-configuration identifiers

### Fix

- **server**: fix some display bugs in the UI
- **configuration**: fixed more bugs with identifiers
- **configuration**: fixed bugs with identifiers
- **configuration**: serialize the task to recompute exactly the identifier

### Refactor

- removed jsonstreams dependency

## 0.16.0 (2023-02-08)

### Feat

- **server**: web services for experiment server

## 0.15.1 (2023-02-08)

### Fix

- wrong indent<|MERGE_RESOLUTION|>--- conflicted
+++ resolved
@@ -1,17 +1,8 @@
-<<<<<<< HEAD
-## v1.5.11 (2024-10-23)
-
-### Fix
-
-- no dependencies for loaded configurations
-- fabric is now optional
-=======
 ## v1.5.11 (2024-09-13)
 
 ### Fix
 
 - python 3.12 compatibility (but without ssh)
->>>>>>> 6039a7dd
 
 ## v1.5.10 (2024-09-02)
 
