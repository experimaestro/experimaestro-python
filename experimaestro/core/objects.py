"""Configuration and tasks"""

from pathlib import Path
import hashlib
import struct
import io
import fasteners
import os
import shutil
import inspect
import importlib
from typing import Set
from experimaestro.utils import logger
from experimaestro.constants import CACHEPATH_VARNAME
import sys
from contextlib import contextmanager


<<<<<<< HEAD
=======
class Identifier:
    def __init__(self, all, main, sub):
        self.all = all
        self.main = main
        self.sub = sub


>>>>>>> 4074c865
class HashComputer:
    """This class is in charge of computing a config/task identifier"""

    OBJECT_ID = b"\x00"
    INT_ID = b"\x01"
    FLOAT_ID = b"\x02"
    STR_ID = b"\x03"
    PATH_ID = b"\x04"
    NAME_ID = b"\x05"
    NONE_ID = b"\x06"
    LIST_ID = b"\x07"
    TASK_ID = b"\x08"

    def __init__(self):
        # Hasher for parameters
        self._hasher = hashlib.sha256()
        self._subhasher = None

    def identifier(self) -> Identifier:
        sub = None if self._subhasher is None else self._subhasher.digest()
        main = self._hasher.digest()
        if sub:
            h = hashlib.sha256()
            h.update(main)
            h.update(sub)
            all = h.digest()
        else:
            all = main

        return Identifier(all, main, sub)

    def _hashupdate(self, bytes, subparam):
        if subparam:
            # If subparam, creates a specific sub-hasher
            if self._subhasher is None:
                self._subhasher = hashlib.sha256()
            self._subhasher.update(bytes)
        else:
            self._hasher.update(bytes)

    def update(self, value, subparam=False):
        if value is None:
            self._hashupdate(HashComputer.NONE_ID, subparam=subparam)
        elif isinstance(value, float):
            self._hashupdate(HashComputer.FLOAT_ID, subparam=subparam)
            self._hashupdate(struct.pack("!d", value), subparam=subparam)
        elif isinstance(value, int):
            self._hashupdate(HashComputer.INT_ID, subparam=subparam)
            self._hashupdate(struct.pack("!q", value), subparam=subparam)
        elif isinstance(value, str):
            self._hashupdate(HashComputer.STR_ID, subparam=subparam)
            self._hashupdate(value.encode("utf-8"), subparam=subparam)
        elif isinstance(value, list):
            self._hashupdate(HashComputer.LIST_ID, subparam=subparam)
            self._hashupdate(struct.pack("!d", len(value)), subparam=subparam)
            for x in value:
                self.update(x, subparam=subparam)
        elif isinstance(value, Config):
            xpmtype = value.__xpmtype__
            self._hashupdate(HashComputer.OBJECT_ID, subparam=subparam)
            self._hashupdate(xpmtype.identifier.name.encode("utf-8"), subparam=subparam)

            # Add task parameters
            if value.__xpm__._task:
                self._hashupdate(HashComputer.TASK_ID, subparam=subparam)
                self.update(value.__xpm__._task, subparam=subparam)

            # Process arguments (sort by name to ensure uniqueness)
            arguments = sorted(xpmtype.arguments.values(), key=lambda a: a.name)
            for argument in arguments:
                arg_subparam = subparam or argument.subparam

                # Ignored argument
                if argument.ignored or argument.generator:
                    continue

                # Argument value
                argvalue = getattr(value, argument.name, None)
                if argument.default and argument.default == argvalue:
                    # No update if same value
                    continue

                # Hash name
                self.update(argument.name, subparam=arg_subparam)

                # Hash value
                self._hashupdate(HashComputer.NAME_ID, subparam=arg_subparam)
                self.update(argvalue, subparam=arg_subparam)

        else:
            raise NotImplementedError("Cannot compute hash of type %s" % type(value))


def updatedependencies(dependencies, value: "Config", path):
    """Search recursively jobs to add them as dependencies"""
    if isinstance(value, Config):
        if value.__xpmtype__.task:
            dependencies.add(value.__xpm__.dependency())
        else:
            value.__xpm__.updatedependencies(dependencies, path)
    elif isinstance(value, (list, set)):
        for el in value:
            updatedependencies(dependencies, el, path)
    elif isinstance(value, (str, int, float, Path)):
        pass
    else:
        raise NotImplementedError("update dependencies for type %s" % type(value))


class TaggedValue:
    def __init__(self, value):
        self.value = value


@contextmanager
def add_to_path(p):
    """Temporarily add a path to sys.path"""
    import sys

    old_path = sys.path
    sys.path = sys.path[:]
    sys.path.insert(0, p)
    try:
        yield
    finally:
        sys.path = old_path


class ConfigInformation:
    """Holds experimaestro information for a config (or task) instance"""

    # Set to true when loading from JSON
    LOADING = False

    def __init__(self, pyobject):
        # The underlying pyobject and XPM type
        self.pyobject = pyobject
        self.xpmtype = pyobject.__xpmtype__  # type: ObjectType

        # Meta-informations
        self._tags = {}
        self._initinfo = {}
        self._task = None  # type: Task

        # State information
        self.job = None
        self.dependencies = []
        self.setting = False

        # Cached information
        self._identifier = None
        self._validated = False
        self._sealed = False

    def set(self, k, v, bypass=False):
        if self._sealed:
            raise AttributeError("Object is read-only")

        try:
            argument = self.xpmtype.arguments.get(k, None)
            if argument:
                if not bypass and argument.generator:
                    raise AssertionError("Property %s is read-only" % (k))
                object.__setattr__(self.pyobject, k, argument.type.validate(v))
            else:
                raise AttributeError(
                    "Cannot set non existing attribute %s in %s" % (k, self.xpmtype)
                )
                # object.__setattr__(self, k, v)
        except:
            logger.error("Error while setting value %s" % k)
            raise

    def addtag(self, name, value):
        self._tags[name] = value

    def xpmvalues(self, generated=False):
        """Returns an iterarator over arguments and associated values"""
        for argument in self.xpmtype.arguments.values():
            if hasattr(self.pyobject, argument.name) or (
                generated and argument.generator
            ):
                yield argument, getattr(self.pyobject, argument.name, None)

    def tags(self, tags=None):
        if tags is None:
            tags = {}
        tags.update(self._tags)
        for argument, value in self.xpmvalues():
            if isinstance(value, Config):
                value.__xpm__.tags(tags)
        return tags

    def run(self):
        self.pyobject.execute()

    def init(self):
        self.pyobject._init()

    def validate(self):
        """Validate a value"""
        if not self._validated:
            self._validated = True

            # Check function
            if inspect.isfunction(self.xpmtype.originaltype):
                # Get arguments from XPM definition
                argnames = set()
                for argument, value in self.xpmvalues(True):
                    argnames.add(argument.name)

                # Get declared arguments from inspect
                spec = inspect.getfullargspec(self.xpmtype.originaltype)
                declaredargs = set(spec.args)

                # Arguments declared but not set
                notset = declaredargs.difference(argnames)
                notdeclared = argnames.difference(declaredargs)

                if notset or notdeclared:
                    raise ValueError(
                        "Some arguments were set but not declared (%s) or declared but not set (%s) at %s"
                        % (",".join(notdeclared), ",".join(notset), self._initinfo)
                    )

            # Check each argument
            for k, argument in self.xpmtype.arguments.items():
                if hasattr(self.pyobject, k):
                    value = getattr(self.pyobject, k)
                    if isinstance(value, Config):
                        value.__xpm__.validate()
                elif argument.required:
                    if not argument.generator:
                        raise ValueError(
                            "Value %s is required but missing when building %s at %s"
                            % (k, self.xpmtype, self._initinfo)
                        )

            # Use __validate__ method
            if hasattr(self.pyobject, "__validate__"):
                self.pyobject.__validate__()

    def seal(self, job: "experimaestro.scheduler.Job"):
        """Seal the object, generating values when needed, before scheduling the associated job(s)"""
        if self._sealed:
            return

        for k, argument in self.xpmtype.arguments.items():
            if argument.generator:
                self.set(k, argument.generator(job), bypass=True)
            elif hasattr(self.pyobject, k):
                v = getattr(self.pyobject, k)
                if isinstance(v, Config):
                    v.__xpm__.seal(job)
        self._sealed = True

    @property
    def identifier(self) -> Identifier:
        """Computes the unique identifier"""
        if self._identifier is None:
            hashcomputer = HashComputer()
            hashcomputer.update(self.pyobject)
            self._identifier = hashcomputer.identifier()
        return self._identifier

    def dependency(self):
        """Returns a dependency"""
        from experimaestro.scheduler import JobDependency

        assert self.job, f"{self.xpmtype} is a task but was not submitted"
        return JobDependency(self.job)

    def updatedependencies(
        self, dependencies: Set["experimaestro.dependencies.Dependency"], path
    ):
        for argument, value in self.xpmvalues():
            try:
                updatedependencies(dependencies, value, path + [argument.name])
            except:
                logger.error("While setting %s", path + [argument.name])
                raise

    def submit(self, workspace, launcher, dryrun=False):
        # --- Prepare the object
        if self.job:
            raise Exception("task %s was already submitted" % self)
        if not self.xpmtype.task:
            raise ValueError("%s is not a task" % self.xpmtype)

        self.validate()

        # --- Submit the job
        from experimaestro.scheduler import Job, Scheduler

        self.job = self.xpmtype.task(
            self.pyobject, launcher=launcher, workspace=workspace, dryrun=dryrun
        )
        self.seal(self.job)

        # --- Search for dependencies
        self.updatedependencies(self.job.dependencies, [])
        self.job.dependencies.update(self.dependencies)

        if not dryrun and Scheduler.CURRENT.submitjobs:
            other = Scheduler.CURRENT.submit(self.job)
            if other:
                # Just returns the other task
                return other.config
        else:
            logger.warning("Simulating: not submitting job %s", self.job)

        # Handle an output configuration
        if hasattr(self.pyobject, "config"):
            config = self.pyobject.config()
            config.__xpm__._task = self.pyobject
            return config

        return self.pyobject

    # --- Serialization

    @staticmethod
    def _outputjsonobjects(value, jsonout, context, serialized):
        """Output JSON objects"""
        # objects
        if isinstance(value, Config):
            value.__xpm__._outputjson_inner(jsonout, context, serialized)
        elif isinstance(value, list):
            for el in value:
                ConfigInformation._outputjsonobjects(el, jsonout, context, serialized)
        elif isinstance(value, dict):
            for name, el in value.items():
                ConfigInformation._outputjsonobjects(el, jsonout, context, serialized)
        elif isinstance(value, (Path, int, float, str)):
            pass
        else:
            raise NotImplementedError(
                "Cannot serialize objects of type %s", type(value)
            )

    @staticmethod
    def _outputjsonvalue(key, value, jsonout, context):
        """Output JSON value"""
        if isinstance(value, Config):
            with jsonout.subobject(*key) as obj:
                obj.write("type", "python")
                obj.write("value", id(value))
        elif isinstance(value, list):
            with jsonout.subarray(*key) as arrayout:
                for el in value:
                    ConfigInformation._outputjsonvalue([], el, arrayout, context)
        elif isinstance(value, dict):
            with jsonout.subobject(*key) as objectout:
                for name, el in value.items():
                    ConfigInformation._outputjsonvalue([name], el, objectout, context)
        elif isinstance(value, Path):
            with jsonout.subobject(*key) as objectout:
                objectout.write("type", "path")
                objectout.write("value", str(value))
        elif isinstance(value, (int, float, str)):
            jsonout.write(*key, value)
        else:
            raise NotImplementedError(
                "Cannot serialize objects of type %s", type(value)
            )

    def _outputjson_inner(self, jsonstream, context, serialized: Set[int]):
        # Skip if already serialized
        if id(self.pyobject) in serialized:
            return

        # Serialize sub-objects
        for argument, value in self.xpmvalues():
            ConfigInformation._outputjsonobjects(value, jsonstream, context, serialized)

        with jsonstream.subobject() as objectout:

            # Serialize ourselves
            objectout.write("id", id(self.pyobject))
            if not self.xpmtype._package:
                objectout.write("file", str(self.xpmtype._file))

            objectout.write("module", self.xpmtype._module)
            objectout.write("type", self.xpmtype.originaltype.__name__)

            # Serialize identifier and typename
            # TODO: remove when not needed (cache issues)
            objectout.write("typename", self.xpmtype.name())
            objectout.write("identifier", self.identifier.all.hex())

            with objectout.subobject("fields") as jsonfields:
                for argument, value in self.xpmvalues():
                    ConfigInformation._outputjsonvalue(
                        [argument.name], value, jsonfields, value
                    )

    def outputjson(self, out: io.TextIOBase, context):
        """Outputs the json of this object

        The format is an array of objects
        {
            "objects": [
                {
                    "id": <ID of the object>,
                    "filename": <filename>, // if in a file
                    "module": <module>, // if in a module
                    "type": <type>, // the type within the module or file
                    "fields":
                        { "key":  {"type": <type>, "value": <value>} }
                }
            ]

        }

        <type> is either a base type or a "python"

        The last object is the one that is serialized

        Arguments:
            out {io.TextIOBase} -- The output stream
            context {[type]} -- the command context
        """
        import jsonstreams

        serialized: Set[int] = set()
        with jsonstreams.Stream(jsonstreams.Type.object, fd=out, close_fd=True) as out:
            out.write("has_subparam", self.identifier.sub is not None)
            with out.subarray("objects") as arrayout:
                self._outputjson_inner(arrayout, context, serialized)

    # def _outputjson(self, jsonout, context, key=[]):
    #     with jsonout.subobject(*key) as objectout:
    #         self._outputjson_inner(objectout, context)

    @staticmethod
    def _objectFromParameters(value, objects):
        if isinstance(value, list):
            return [ConfigInformation._objectFromParameters(x, objects) for x in value]
        if isinstance(value, dict):
            if value["type"] == "python":
                return objects[value["value"]]
            if value["type"] == "path":
                return Path(value["value"])
            else:
                raise Exception("Unhandled type: %s", value["type"])

        return value

    @staticmethod
    def fromParameters(definitions):
        o = None
        objects = {}

        for definition in definitions:
            module_name = definition["module"]

            # Avoids problem when runing module
            if module_name == "__main__":
                module_name = "_main_"

            if "file" in definition:
                path = definition["file"]
                with add_to_path(str(Path(path).parent)):
                    spec = importlib.util.spec_from_file_location(module_name, path)
                    mod = importlib.util.module_from_spec(spec)
                    sys.modules[module_name] = mod
                    spec.loader.exec_module(mod)
            else:
                logger.debug("Importing module %s", definition["module"])
                mod = importlib.import_module(module_name)

            cls = getattr(mod, definition["type"])
            o = object.__new__(cls)

            if "typename" in definition:
                o.__xpmtypename__ = definition["typename"]
                o.__xpmidentifier__ = definition["identifier"]

            istaskdef = isinstance(o, BaseTaskFunction)
            if istaskdef:
                o.__arguments__ = set()

            for name, value in definition["fields"].items():
                v = ConfigInformation._objectFromParameters(value, objects)
                if istaskdef:
                    o.__arguments__.add(name)
                setattr(o, name, v)

            o.__init__()
            objects[definition["id"]] = o

        return o

    def fromConfig(self):
        self.validate()
        o = object.__new__(self.xpmtype.originaltype)
        for key, _ in self.xpmtype.arguments.items():
            setattr(o, key, getattr(self.pyobject, key, None))
        o.__init__()
        return o

    def add_dependencies(self, *dependencies):
        self.dependencies.extend(dependencies)


def clone(v):
    """Clone a value"""
    if isinstance(v, (str, float, int)):
        return v
    if isinstance(v, list):
        return [clone(x) for x in v]

    if isinstance(v, Config):
        # Create a new instance
        kwargs = {
            argument.name: clone(value) for argument, value in v.__xpm__.xpmvalues()
        }

        config = type(v).__new__(type(v))
        return type(v)(**kwargs)

    raise NotImplementedError("For type %s" % v)


def cache(fn, name: str):
    def __call__(config, *args, **kwargs):
        # Get path and create directory if needed
        hexid = config.__xpmidentifier__
        typename = config.__xpmtypename__
        dir = Path(os.environ[CACHEPATH_VARNAME]) / typename / hexid
        dir.mkdir(parents=True, exist_ok=True)

        path = dir / name
        ipc_lock = fasteners.InterProcessLock(path.with_suffix(path.suffix + ".lock"))
        with ipc_lock:
            try:
                return fn(config, path, *args, **kwargs)
            except:
                # Remove path
                if path.is_file():
                    path.unlink()
                elif path.is_dir():
                    shutil.rmtree(path)
                raise

    return __call__


class Config:
    """Base type for all objects in python interface"""

    # Set to true when executing a task to remove all checks
    TASKMODE = False
    STACK_LEVEL = 1

    def __init__(self, **kwargs):
        # Add configuration
        from .types import ObjectType

        self.__xpmtype__ = self.__class__.__xpm__
        if not isinstance(self.__xpmtype__, ObjectType):
            logger.error("%s is not an object type", self.__xpmtype__)
            assert isinstance(self.__xpmtype__, ObjectType)

        xpm = ConfigInformation(self)
        caller = inspect.getframeinfo(inspect.stack()[self.STACK_LEVEL][0])
        xpm._initinfo = "%s:%s" % (str(Path(caller.filename).absolute()), caller.lineno)

        self.__xpm__ = xpm

        # Initialize with arguments
        for name, value in kwargs.items():
            # Check if argument is OK
            if name not in xpm.xpmtype.arguments:
                raise ValueError(
                    "%s is not an argument for %s" % (name, self.__xpmtype__)
                )

            # Special case of a tagged value
            if isinstance(value, TaggedValue):
                value = value.value
                self.__xpm__._tags[name] = value

            # Really set the value
            xpm.set(name, value, bypass=ConfigInformation.LOADING)

        # Initialize with default arguments
        for name, value in self.__xpmtype__.arguments.items():
            if name not in kwargs and value.default is not None:
                self.__xpm__.set(name, clone(value.default))

    def __setattr__(self, name, value):
        if not Config.TASKMODE and not name.startswith("__xpm"):
            return self.__xpm__.set(name, value)
        return super().__setattr__(name, value)

    def tag(self, name, value) -> "Config":
        self.__xpm__.addtag(name, value)
        return self

    def __eq__(self, other):
        if self.__class__ != other.__class__:
            return False
        for argument, value in self.__xpm__.xpmvalues():
            if value != getattr(other, argument.name, None):
                return False
        return True

    def __arguments__(self):
        """Returns a map containing all the arguments"""
        return {arg.name: value for arg, value in self.__xpm__.xpmvalues()}

    def tags(self):
        """Returns the tag associated with this object (and below)"""
        return self.__xpm__.tags()

    def add_dependencies(self, *dependencies):
        """Adds tokens to the task"""
        self.__xpm__.add_dependencies(*dependencies)
        return self

    def instance(self):
        """Return an instance with the current values"""
        return self.__xpm__.fromConfig()


class Task(Config):
    """Base type for all tasks"""

    def submit(self, *, workspace=None, launcher=None, dryrun=False):
        """Submit this task"""
        return self.__xpm__.submit(workspace, launcher, dryrun=dryrun)

    def stdout(self):
        return self.__xpm__.job.stdout

    def stderr(self):
        return self.__xpm__.job.stderr

    @property
    def job(self):
        return self.__xpm__.job

    @property
    def jobpath(self):
        if self.__xpm__.job:
            return self.__xpm__.job.jobpath
        raise AssertionError("Cannot ask the job path of a non submitted task")


class BaseTaskFunction(Task):
    STACK_LEVEL = 2

    """Useful to identify a task function"""

    def __init__(self, **kwargs):
        if not Config.TASKMODE:
            super().__init__(**kwargs)


# XPM task as a function
def gettaskclass(function, parents):
    class TaskFunction(*parents, BaseTaskFunction):
        def execute(self):
            kwargs = {a: getattr(self, a) for a in self.__arguments__}
            function(**kwargs)

    return TaskFunction<|MERGE_RESOLUTION|>--- conflicted
+++ resolved
@@ -16,8 +16,6 @@
 from contextlib import contextmanager
 
 
-<<<<<<< HEAD
-=======
 class Identifier:
     def __init__(self, all, main, sub):
         self.all = all
@@ -25,7 +23,6 @@
         self.sub = sub
 
 
->>>>>>> 4074c865
 class HashComputer:
     """This class is in charge of computing a config/task identifier"""
 
